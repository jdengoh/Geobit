--- conflicted
+++ resolved
@@ -68,38 +68,6 @@
     return StreamingResponse(response_generator(), media_type="application/x-ndjson")
 
 
-<<<<<<< HEAD
-# @router.get("/pipeline", summary="Run Pipeline (without params)")
-# async def run_pipeline_demo(svc: AgentService = Depends(get_agent_service)):
-#     return await svc.run_deterministic_pipeline(
-#         feature_name="Demo Feature",
-#         feature_description="Demo description",
-#         session_id="api-pipeline-demo",
-#     )
-
-@router.get("/pipeline", summary="Run Pipeline (with params)")
-async def run_pipeline_q(
-    feature: str,
-    description: str,
-    svc: AgentService = Depends(get_agent_service),
-):
-    return await svc.run_deterministic_pipeline(
-        feature_name=feature,
-        feature_description=description,
-        session_id="api-pipeline",
-    )
-
-
-# @router.post("/pipeline", summary="Run Pipeline (without params)")
-# async def run_pipeline_endpoint(request: AgentRequest, svc: AgentService = Depends(get_agent_service)):
-#     return await svc.run_deterministic_pipeline(
-#         feature_name=request.title,
-#         feature_description=request.description,
-#         session_id="api-pipeline",
-#     )
-
-
-=======
 #-------------------------------Alvin's Code-----------------------------------#
 @router.post("/analyze/stream")
 async def analyze_stream(payload: dict, demo: bool = True):
@@ -178,7 +146,6 @@
 
     return StreamingResponse(gen(), media_type="application/x-ndjson")
 #-------------------------------Alvin's Code-----------------------------------#
->>>>>>> a1f124a7
 # TODO: non-streaming
 # @router.post("/analyze", summary="Analyze Feature for Geo-Compliance Requirements")
 # async def analyze_feature_compliance(
