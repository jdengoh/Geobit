"""
Web Search Agent with Parallel Web Search Tool.
"""

import asyncio
import logging
import os
import re
from typing import List

import aiohttp
from agents import Agent, RunContextWrapper, function_tool
from openai import AsyncOpenAI
<<<<<<< HEAD
from dotenv import load_dotenv
from app.agent.schemas.jargons import (
    JargonSearchDetail,
    Source,
)
=======

from schemas.evidence import Evidence, Finding, RetrievalNeed
from schemas.jargons import JargonSearchDetail, Source
>>>>>>> 1c1068c2

load_dotenv()

logger = logging.getLogger(__name__)

# Helper functions for data processing
def _format_serper_results(response_data: dict, query: str) -> str:
    """Formats Google Serper API response into a readable string."""
    organic_results = response_data.get("organic", [])
    if not organic_results:
        return f"No results found for: {query}"
    results = []
    for i, result in enumerate(organic_results[:3], 1):
        title = result.get("title", "No title")
        snippet = result.get("snippet", "No description")
        link = result.get("link", "")
        formatted_result = (
            f"Result {i}:\nTitle: {title}\nSnippet: {snippet}\nLink: {link}"
        )
        results.append(formatted_result)
    return "\n\n".join(results)


def _extract_sources(raw_results: str) -> List[Source]:
    """Parses a string of formatted search results to extract sources."""
    sources = []
    pattern = re.compile(r"Title: (.+?)\n.*?Link: (.+)", re.DOTALL)
    for match in pattern.finditer(raw_results):
        title, link = match.groups()
        sources.append(Source(title=title.strip(), link=link.strip()))
    return sources


async def _get_llm_summary(client: AsyncOpenAI, term: str, raw_results: str) -> str:
    """Makes a direct LLM call to summarize search results."""
    prompt = f"""
    Please provide a concise, single-paragraph summary of the following search results for the term "{term}".
    Focus on the definition and purpose.
    Search Results:
    {raw_results}
    """
    try:
        response = await client.chat.completions.create(
            model="gpt-4o-mini", messages=[{"role": "user", "content": prompt}]
        )
        return response.choices[0].message.content.strip()
    except Exception as e:
        logger.info(f"❌ LLM summarization failed for {term}: {e}")
        return "Definition not available."


async def _single_request(
    client: AsyncOpenAI, query: str, max_retries: int, retry_delay: int
):
    """Handles a single Serper API search and summarization request."""
    api_key = os.getenv("SERPER_API_KEY")
    if not api_key:
        logger.warning("❌ SERPER_API_KEY not set")
        raise Exception("SERPER_API_KEY not set")

    payload = {"q": f"{query} in software development", "num": 3}
    headers = {"X-API-KEY": api_key, "Content-Type": "application/json"}
    raw_results = ""

    for attempt in range(max_retries):
        try:
            async with aiohttp.ClientSession() as session:
                async with session.post(
                    "https://google.serper.dev/search", json=payload, headers=headers
                ) as response:
                    if response.status == 200:
                        data = await response.json()
                        raw_results = _format_serper_results(data, query)
                        break
                    elif response.status in [429, 500, 502, 503, 504]:
                        await asyncio.sleep(retry_delay)
        except Exception:
            await asyncio.sleep(retry_delay)

    logger.info(f"🔍 Search results for '{query}' obtained")
    if raw_results and not raw_results.startswith("❌"):
        logger.info(f"📝 Summarizing results for '{query}'")
        summary = await _get_llm_summary(client, query, raw_results)
        # sources = _extract_sources(raw_results)
        logger.info(f"✅ Summary for '{query}': {summary[:60]}...")
        # return JargonSearchDetail(term=query, definition=summary, sources=sources)
        return JargonSearchDetail(term=query, definition=summary)
    else:
        return JargonSearchDetail(term=query, definition=None)


@function_tool
async def multi_serper_search(
    ctx: RunContextWrapper,  # Added RunContextWrapper to access the shared context
    terms: List[str],
    max_retries: int = 3,
    retry_delay: int = 1,
) -> List[JargonSearchDetail]:
    """
    Performs parallel Serper API searches and summarizes them using a manual LLM call.
    Returns a list of JargonSearchDetail objects.
    """
    logger.info(f"🌐 Starting parallel searches for {len(terms)} terms.")

    openai_client = AsyncOpenAI(api_key=os.getenv("OPENAI_API_KEY"))

    tasks = [
        _single_request(openai_client, term, max_retries, retry_delay) for term in terms
    ]
    results = await asyncio.gather(*tasks, return_exceptions=True)

    processed_results = []
    for res in results:
        if isinstance(res, JargonSearchDetail):
            processed_results.append(res)
        else:
            logger.info(f"❌ Failed to process term, skipping: {res}")

    # Append the processed results to the context
    if ctx and ctx.context and ctx.context.jargon_translation:
        ctx.context.jargon_translation.searched_terms.extend(processed_results)
        searched_terms_set = {
            result.term for result in processed_results if result.definition is not None
        }
        ctx.context.jargon_translation.unknown_terms = [
            term_detail
            for term_detail in ctx.context.jargon_translation.unknown_terms
            if term_detail.term not in searched_terms_set
        ]

    logger.info(
        f"✅ Updated context: {ctx.context.jargon_translation.model_dump_json()}"
    )

    return processed_results


def web_search_agent_prompt(context_wrapper, agent) -> str:
    """Instructions for the web search agent."""
    return """
You are a Web Search Agent specialized in finding and processing definitions for technical terms.

Your sole task is to identify individual jargon terms from the provided input and use the `multi_serper_search` tool to get their definitions.

**Instructions:**
- Identify and list all distinct jargon terms.
- **Do not** combine multiple terms into a single string.
- The `multi_serper_search` tool expects a list of strings (e.g., `terms=["term1", "term2"]`).

**Example:**
If the user's request is "Find the definitions for CustomAPI and XRAY", your tool call must be:
`multi_serper_search(terms=["CustomAPI", "XRAY"])`

Once you receive the results from the tool, they will be in the form of a list of `JargonSearchDetail` objects, each containing:
- `term`: The jargon term.
- `definition`: A summarized definition of the term.

IMMEDIATELY RETURN this list of `JargonSearchDetail` objects as your final output, no need to add any extra text or commentary.

"""

def create_web_search_agent():
    """Create the Web Search Agent with parallel search and summarization capability."""
    return Agent(
        name="Web Search Agent",
        instructions=web_search_agent_prompt,
        tools=[multi_serper_search],
        output_type=List[JargonSearchDetail],
        model="gpt-5-nano",
    )<|MERGE_RESOLUTION|>--- conflicted
+++ resolved
@@ -11,17 +11,9 @@
 import aiohttp
 from agents import Agent, RunContextWrapper, function_tool
 from openai import AsyncOpenAI
-<<<<<<< HEAD
 from dotenv import load_dotenv
-from app.agent.schemas.jargons import (
-    JargonSearchDetail,
-    Source,
-)
-=======
-
 from schemas.evidence import Evidence, Finding, RetrievalNeed
 from schemas.jargons import JargonSearchDetail, Source
->>>>>>> 1c1068c2
 
 load_dotenv()
 
