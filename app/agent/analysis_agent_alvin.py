--- conflicted
+++ resolved
@@ -22,87 +22,9 @@
 from typing import List, Optional
 import json
 from pydantic import BaseModel
-<<<<<<< HEAD
+from schemas.agent import StateContext
 from _tagging import jargon_to_tags, derive_text_tags, merge_tag_sets
 from schemas.analysis import RetrievalNeed, Evidence, Finding, OpenQuestion, AnalysisPlan, AnalysisFindings
-=======
-
-from app.agent.schemas.agents import StateContext
-from app.agent.schemas.analysis import AnalysisFindings, AnalysisPlan, Evidence
-
-
-"""
-Tag derivation used by the Analysis Planner.
-- Maps jargon terms -> semantic tags
-- Derives extra tags from free text (jurisdiction, curfew, minors, etc.)
-- Returns *sorted lists* to keep prompts stable across runs
-"""
-
-# Extend taxonomy
-CANON = {
-    "ASL": {"child_safety", "age_gating"},
-    "SNOWCAP": {"child_safety", "policy_framework"},
-    "PF": {"personalization", "recommendation"},
-    "CUSTOMAPI": {"data_integration", "internal_api"},
-    "XRAY": {"test_management", "qa_process"},
-    # new:
-    "GH": {"geo_enforcement", "jurisdiction"},
-    "ECHOTRACE": {"audit_logging", "traceability"},
-    "SHADOWMODE": {"silent_rollout", "analytics_only"},
-    # laws (bucket via searched_terms)
-    "UTAH SOCIAL MEDIA REGULATION ACT": {"jurisdiction_ut", "state_law", "minor_protection"},
-}
-
-CRITICAL = {"child_safety", "age_gating", "personalization", "jurisdiction_ut"}
-
-# naive text tagger (fast + good enough for hackathon)
-PATTERNS = [
-    (r"\butah\b", {"jurisdiction_ut", "state_law"}),
-    (r"\bcurfew\b", {"curfew"}),
-    (r"\bunder[-\s]?18\b|\bminor[s]?\b", {"minor_protection"}),
-    (r"\blogin restriction\b|\blogin\b", {"login_restriction"}),
-]
-
-def _norm(s: str) -> str:
-    return (s or "").strip().upper()
-
-def _sorted(xs: Set[str]) -> List[str]:
-    return sorted(xs)
-
-def jargon_to_tags(jargon_json: dict) -> Dict[str, List[str]]:
-    """
-    Scan detected_terms + searched_terms and map to tags.
-    Return stable (sorted) lists for must/nice to reduce LLM variance.
-    """
-    tags: Set[str] = set()
-    for bucket in ("detected_terms", "searched_terms"):
-        for t in jargon_json.get(bucket, []):
-            key = _norm(t.get("term"))
-            tags |= CANON.get(key, set())
-
-    must = {t for t in tags if t in CRITICAL}
-    nice = tags - must
-    return {"must": _sorted(must), "nice": _sorted(nice)}
-
-def derive_text_tags(text: str) -> Dict[str, List[str]]:
-    """
-    Pull additional tags directly from standardized_name/description text.
-    """
-    tags: Set[str] = set()
-    t = (text or "").lower()
-    for rx, add in PATTERNS:
-        if re.search(rx, t):
-            tags |= add
-    must = {t for t in tags if t in CRITICAL}
-    nice = tags - must
-    return {"must": _sorted(must), "nice": _sorted(nice)}
-def merge_tag_sets(a, b):
-    am, an = set(a.get("must", [])), set(a.get("nice", []))
-    bm, bn = set(b.get("must", [])), set(b.get("nice", []))
-    must = am | bm
-    nice = (an | bn) - must
-    return {"must": sorted(must), "nice": sorted(nice)}
->>>>>>> ba9071db
 
 """
 Schemas used by the Analysis Agent.
@@ -113,65 +35,6 @@
 3) Synthesizer outputs AnalysisFindings -> used by downstream Report/Reviewer.
 """
 
-<<<<<<< HEAD
-=======
-from pydantic import BaseModel
-from typing import List, Literal
-
-# class RetrievalNeed(BaseModel):
-#     """
-#     A *targeted search instruction* for the Retrieval Agent.
-#     - query: human-readable query (the Retrieval Agent can expand/split as needed)
-#     - must_tags: hard filters the Retrieval Agent must honor (e.g., child_safety)
-#     - nice_to_have_tags: soft filters; Retrieval Agent can use to rerank
-#     """
-#     query: str
-#     must_tags: List[str] = []
-#     nice_to_have_tags: List[str] = []
-
-# class Evidence(BaseModel):
-#     """
-#     One *cited snippet* returned by the Retrieval Agent.
-#     - kind: 'doc' for KB hits or 'web' for online sources
-#     - ref: 'doc:{id}#p12' or a URL
-#     - snippet: short extract containing the relevant claim
-#     """
-#     kind: Literal["doc","web"]
-#     ref: str
-#     snippet: str
-
-# class Finding(BaseModel):
-#     """
-#     A *reasoned claim* about the feature, grounded in evidence.
-#     - key_point: short factual statement
-#     - supports: how the finding influences compliance decision
-#       ('approve' reduces risk, 'reject' increases risk, 'uncertain' needs HITL)
-#     - evidence: list of cited Evidence entries that support this finding
-#     """
-#     key_point: str
-#     supports: Literal["approve","reject","uncertain"]
-#     evidence: List[Evidence] = []
-
-# class OpenQuestion(BaseModel):
-#     text: str
-#     category: Literal["policy","data","eng","product"] = "eng"
-#     blocking: bool = True  # True => must resolve before auto-approve
-#     suggested_retrieval: Optional[RetrievalNeed] = None
-# class AnalysisPlan(BaseModel):
-#     """
-#     Planner output. The orchestrator forwards these needs to Retrieval Agent.
-#     """
-#     retrieval_needs: List[RetrievalNeed]
-
-# class AnalysisFindings(BaseModel):
-#     """
-#     Synthesizer output. Downstream components (Reviewer / Report Agent) consume this.
-#     - findings: structured, citable conclusions
-#     - open_questions: questions that block a definitive decision (HITL trigger)
-#     """
-#     findings: List[Finding] 
-#     open_questions: List[OpenQuestion] = []   
->>>>>>> ba9071db
 
 
 # -------------------- Runtime state (light; persisted elsewhere) --------------------
