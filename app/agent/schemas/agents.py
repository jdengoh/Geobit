--- conflicted
+++ resolved
@@ -1,15 +1,3 @@
-<<<<<<< HEAD
-"""
-Pydantic Schemas for Agent State and Context.
-"""
-
-from typing import List, Optional
-
-from pydantic import BaseModel
-
-from .evidence import Evidence
-from .jargons import JargonQueryResult
-=======
 from typing import Optional, List
 
 from pydantic import BaseModel
@@ -19,7 +7,6 @@
 from app.agent.schemas.analysis import AnalysisFindings, AnalysisPlan, Evidence
 
 from app.agent.schemas.jargons import JargonQueryResult
->>>>>>> a1f124a7
 
 
 class StateContext(BaseModel):
@@ -31,15 +18,11 @@
     # Self-declared
     session_id: str
     current_agent: str
-<<<<<<< HEAD
     retrieved_evidence: Optional[List[Evidence]] = None
-    jargon_translation: Optional[JargonQueryResult] = None
-=======
     feature_name: Optional[str] = None
     feature_description: Optional[str] = None
     jargon_translation: Optional[JargonQueryResult] = None
     analysis_plan: Optional[AnalysisPlan] = None
     retrieved_evidence: List[Evidence] = []
     analysis_findings: Optional[AnalysisFindings] = None
-    decision_record: Optional[DecisionRecord] = None
->>>>>>> a1f124a7
+    decision_record: Optional[DecisionRecord] = None